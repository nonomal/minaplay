import { Inject, Injectable, OnModuleInit } from '@nestjs/common';
import { LIVE_MODULE_OPTIONS_TOKEN } from './live.module-definition';
import { LiveModuleOptions } from './live.module.interface';
import NodeMediaServer from 'node-media-server';
import { generateMD5 } from '../../utils/generate-md5.util';
import { LIVE_STREAM_DIR } from 'src/constants';
import { ApplicationLogger } from '../../common/application.logger.service';
import { importESM } from '../../utils/import-esm.util';
import type { ExecaChildProcess } from 'execa';
import { randomUUID } from 'crypto';

@Injectable()
export class LiveStreamService implements OnModuleInit {
  private server: NodeMediaServer;
  private streams: Map<string, ExecaChildProcess> = new Map();

  private logger = new ApplicationLogger(LiveStreamService.name);

  constructor(@Inject(LIVE_MODULE_OPTIONS_TOKEN) private options: LiveModuleOptions) {}

  async onModuleInit() {
    this.server = new NodeMediaServer({
      rtmp: {
        port: this.options.streamRtmpPort,
        chunk_size: this.options.streamChunkSize,
        gop_cache: true,
        ping: 30,
        ping_timeout: 60,
      },
      http: {
        mediaroot: LIVE_STREAM_DIR,
        port: this.options.streamHttpPort,
        allow_origin: '*',
      },
      auth: {
        publish: true,
        secret: this.options.streamPublishKey,
      },
      logType: 0,
    });
    this.server.run();

    this.logger.log(`LiveStream service is running`);
  }

  private async generateSign(streamId: string) {
    const time = new Date();
    time.setDate(time.getDate() + 7);
    const timestamp = Math.floor(time.getTime() / 1000);
    const hash = await generateMD5(`/live/${streamId}-${timestamp}-${this.options.streamPublishKey}`);
    return `${timestamp}-${hash}`;
  }

  async publishVideoFile(liveId: string, path: string) {
    const { execa } = await importESM<typeof import('execa')>('execa');

    await this.stopPublish(liveId);

    const streamId = randomUUID().replace(/-/, '');
    const sign = await this.generateSign(streamId);
    const cp = execa(
      this.options.streamFfmpegPath,
      [
        '-re',
        '-i',
        path,
        '-c copy',
        '-f flv',
        `rtmp://127.0.0.1:${this.options.streamRtmpPort}/live/${streamId}?sign=${sign}`,
      ],
      {
        cleanup: true,
<<<<<<< HEAD
        shell: true,
=======
>>>>>>> aa540150
      },
    );
    this.streams.set(liveId, cp);
    cp.catch((error) => {
      this.logger.error('Server push stream error', error.stack, LiveStreamService.name);
    });

    return {
      rtmp: {
        port: this.options.streamRtmpPort,
        path: `/live/${streamId}`,
      },
      http: {
        port: this.options.streamHttpPort,
        path: `/live/${streamId}/stream.flv`,
      },
      ws: {
        port: this.options.streamHttpPort,
        path: `/live/${streamId}/stream.flv`,
      },
    };
  }

  async stopPublish(liveId: string) {
    if (this.streams.has(liveId)) {
      const cp = this.streams.get(liveId);
      if (cp && !cp.killed) {
        cp.kill('SIGTERM');
      }
    }
  }
}<|MERGE_RESOLUTION|>--- conflicted
+++ resolved
@@ -70,10 +70,6 @@
       ],
       {
         cleanup: true,
-<<<<<<< HEAD
-        shell: true,
-=======
->>>>>>> aa540150
       },
     );
     this.streams.set(liveId, cp);
