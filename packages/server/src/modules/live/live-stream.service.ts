import { Inject, Injectable, OnModuleInit } from '@nestjs/common';
import { LIVE_MODULE_OPTIONS_TOKEN } from './live.module-definition';
import { LiveModuleOptions } from './live.module.interface';
import NodeMediaServer from 'node-media-server';
import { generateMD5 } from '../../utils/generate-md5.util';
import { LIVE_STREAM_DIR } from 'src/constants';
import { ApplicationLogger } from '../../common/application.logger.service';
import { importESM } from '../../utils/import-esm.util';
import type { ExecaChildProcess } from 'execa';
import { randomUUID } from 'crypto';

@Injectable()
export class LiveStreamService implements OnModuleInit {
  private server: NodeMediaServer;
  private streams: Map<string, ExecaChildProcess> = new Map();

  private logger = new ApplicationLogger(LiveStreamService.name);

  constructor(@Inject(LIVE_MODULE_OPTIONS_TOKEN) private options: LiveModuleOptions) {}

  async onModuleInit() {
    this.server = new NodeMediaServer({
      rtmp: {
        port: this.options.streamRtmpPort,
        chunk_size: this.options.streamChunkSize,
        gop_cache: true,
        ping: 30,
        ping_timeout: 60,
      },
      http: {
        mediaroot: LIVE_STREAM_DIR,
        port: this.options.streamHttpPort,
        allow_origin: '*',
      },
      auth: {
        publish: true,
        secret: this.options.streamPublishKey,
      },
      logType: 0,
    });
    this.server.run();

    this.logger.log(`LiveStream service is running`);
  }

  private async generateSign(streamId: string) {
    const time = new Date();
    time.setDate(time.getDate() + 7);
    const timestamp = Math.floor(time.getTime() / 1000);
    const hash = await generateMD5(`/live/${streamId}-${timestamp}-${this.options.streamPublishKey}`);
    return `${timestamp}-${hash}`;
  }

  async publishVideoFile(liveId: string, path: string) {
    const { execa } = await importESM<typeof import('execa')>('execa');

    await this.stopPublish(liveId);

    const streamId = randomUUID().replace(/-/, '');
    const sign = await this.generateSign(streamId);
    const cp = execa(
      this.options.streamFfmpegPath,
      [
        '-re',
<<<<<<< HEAD
        `-i "${path}"`,
        '-c copy',
        '-f flv',
=======
        '-i',
        path,
        '-c',
        'copy',
        '-f',
        'flv',
>>>>>>> 9f64d727
        `rtmp://127.0.0.1:${this.options.streamRtmpPort}/live/${streamId}?sign=${sign}`,
      ],
      {
        cleanup: true,
      },
    );
    this.streams.set(liveId, cp);
    cp.catch((error) => {
      this.logger.error('Server push stream error', error.stack, LiveStreamService.name);
    });

    return {
      rtmp: {
        port: this.options.streamRtmpPort,
        path: `/live/${streamId}`,
      },
      http: {
        port: this.options.streamHttpPort,
        path: `/live/${streamId}/stream.flv`,
      },
      ws: {
        port: this.options.streamHttpPort,
        path: `/live/${streamId}/stream.flv`,
      },
    };
  }

  async stopPublish(liveId: string) {
    if (this.streams.has(liveId)) {
      const cp = this.streams.get(liveId);
      if (cp && !cp.killed) {
        cp.kill('SIGTERM');
      }
    }
  }
}<|MERGE_RESOLUTION|>--- conflicted
+++ resolved
@@ -62,18 +62,12 @@
       this.options.streamFfmpegPath,
       [
         '-re',
-<<<<<<< HEAD
-        `-i "${path}"`,
-        '-c copy',
-        '-f flv',
-=======
         '-i',
         path,
         '-c',
         'copy',
         '-f',
         'flv',
->>>>>>> 9f64d727
         `rtmp://127.0.0.1:${this.options.streamRtmpPort}/live/${streamId}?sign=${sign}`,
       ],
       {
